--- conflicted
+++ resolved
@@ -15,11 +15,8 @@
     IS_CONTEXT_REQUIRED_QUERY,
     LEGACY_SEARCH_EMBEDDINGS_QUERY,
     LOG_EVENT_MUTATION,
-<<<<<<< HEAD
+    LOG_EVENT_MUTATION_DEPRECATED,
     PRECISE_CONTEXT,
-=======
-    LOG_EVENT_MUTATION_DEPRECATED,
->>>>>>> 870a3063
     REPOSITORY_EMBEDDING_EXISTS_QUERY,
     REPOSITORY_ID_QUERY,
     REPOSITORY_IDS_QUERY,
