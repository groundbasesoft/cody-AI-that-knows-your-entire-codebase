--- conflicted
+++ resolved
@@ -27,11 +27,8 @@
         | 'unstable-fireworks'
         | 'unstable-azure-openai'
     autocompleteAdvancedServerEndpoint: string | null
-<<<<<<< HEAD
     autocompleteAdvancedServerSocksProxy: string | null
-=======
     autocompleteAdvancedModel: string | null
->>>>>>> 1a78a304
     autocompleteAdvancedAccessToken: string | null
     autocompleteAdvancedEmbeddings: boolean
     autocompleteExperimentalCompleteSuggestWidgetSelection?: boolean
