--- conflicted
+++ resolved
@@ -12,14 +12,9 @@
 import { TelemetryService } from '@sourcegraph/cody-shared/src/telemetry'
 import { isError } from '@sourcegraph/cody-shared/src/utils'
 
-<<<<<<< HEAD
 import { GraphContextFetcher } from '../../lib/shared/src/graph-context'
 
-import { FilenameContextFetcher } from './local-context/filename-context-fetcher'
-import { LocalKeywordContextFetcher } from './local-context/local-keyword-context-fetcher'
-=======
 import { PlatformContext } from './extension.common'
->>>>>>> 47c309ea
 import { logger } from './log'
 import { getRerankWithLog } from './logged-rerank'
 
@@ -66,16 +61,11 @@
         initialConfig,
         initialConfig.codebase,
         embeddingsSearch,
-<<<<<<< HEAD
-        rgPath ? new LocalKeywordContextFetcher(rgPath, editor, chatClient) : null,
-        rgPath ? new FilenameContextFetcher(rgPath, editor, chatClient) : null,
-        new GraphContextFetcher(client, editor),
-=======
         rgPath
             ? platform.createLocalKeywordContextFetcher?.(rgPath, editor, chatClient, telemetryService) ?? null
             : null,
         rgPath ? platform.createFilenameContextFetcher?.(rgPath, editor, chatClient) ?? null : null,
->>>>>>> 47c309ea
+        new GraphContextFetcher(client, editor),
         undefined,
         getRerankWithLog(chatClient)
     )
