import * as vscode from 'vscode'

import {
    CodyPrompt,
    CodyPromptType,
    defaultCodyPromptContext,
    MyPrompts,
} from '@sourcegraph/cody-shared/src/chat/prompts'
import { VsCodeCommandsController } from '@sourcegraph/cody-shared/src/editor'
import { TelemetryService } from '@sourcegraph/cody-shared/src/telemetry'

import { logDebug, logError } from '../log'
import { LocalStorage } from '../services/LocalStorageProvider'

import { CustomPromptsStore } from './CustomPromptsStore'
import { showCommandConfigMenu, showCommandMenu, showCustomCommandMenu, showNewCustomCommandMenu } from './menus'
import { PromptsProvider } from './PromptsProvider'
import { ToolsProvider } from './ToolsProvider'
import { constructFileUri, createFileWatchers, createQuickPickItem, openCustomCommandDocsLink } from './utils/helpers'
import {
    menu_options,
    menu_separators,
    showAskQuestionQuickPick,
    showcommandTypeQuickPick,
    showRemoveConfirmationInput,
} from './utils/menu'

/**
 * Manage commands built with prompts from CustomPromptsStore and PromptsProvider
 * Provides additional prompt management and execution logic
 */
export class CommandsController implements VsCodeCommandsController, vscode.Disposable {
    private isEnabled = true

    private disposables: vscode.Disposable[] = []

    private tools: ToolsProvider
    private custom: CustomPromptsStore
    public default = new PromptsProvider()

    private myPromptsMap = new Map<string, CodyPrompt>()

    private lastUsedCommands = new Set<string>()
    private commandInProgress: { command: CodyPrompt | null; fileName?: string } = { command: null }

    private webViewMessenger: (() => Promise<void>) | null = null
    public wsFileWatcher: vscode.FileSystemWatcher | null = null
    public userFileWatcher: vscode.FileSystemWatcher | null = null

    constructor(
        context: vscode.ExtensionContext,
        private localStorage: LocalStorage,
        private telemetryService: TelemetryService
    ) {
        this.tools = new ToolsProvider(context)
        const user = this.tools.getUserInfo()

        this.custom = new CustomPromptsStore(this.isEnabled, context.extensionPath, user?.workspaceRoot, user.homeDir)
        this.disposables.push(this.custom)

        this.lastUsedCommands = new Set(this.localStorage.getLastUsedCommands())
        this.custom.activate()
        this.fileWatcherInit()
    }

    /**
     * Get the prompt, context, output, or current prompt name based on the passed type and id.
     *
     * @param type - The type of data to return. Valid values:
     *   - 'prompt' - Return the prompt text for the command with the given id.
     *   - 'context' - Return the context for the current prompt in progress as a JSON string.
     *   - 'codebase' - Return 'codebase' if there is a codebase in the current context.
     *   - 'output' - Return the output for the current prompt in progress.
     *   - 'command' - Return the output from executing the command for the current prompt.
     *   - 'current' - Return the name of the current prompt in progress.
     * @param id - The id of the command to get the prompt for if type is 'prompt'.
     *
     * @returns The requested data based on type, or null if not found.
     */
    public async get(type?: string, id?: string): Promise<string | null> {
        await this.refresh()
        const myPromptInProgress = this.commandInProgress?.command
        switch (type) {
            case 'prompt':
                return id ? this.default.get(id)?.prompt || null : null
            case 'context':
                return JSON.stringify(myPromptInProgress?.context || { ...defaultCodyPromptContext })
            case 'codebase':
                return myPromptInProgress?.context?.codebase ? 'codebase' : null
            case 'output':
                return myPromptInProgress?.context?.output || null
            case 'slash':
                return myPromptInProgress?.slashCommand || null
            case 'command':
                // return the terminal output from the command for the prompt if any
                return this.execCommand()
            case 'current':
<<<<<<< HEAD
                return myPromptInProgress?.name || null
=======
                return this.myPromptInProgress?.description || null
>>>>>>> cfc7f2e6
            default:
                return myPromptInProgress?.prompt || null
        }
    }

    public getCurrentCommand(fileName?: string): CodyPrompt | null {
        const currentCommand = this.commandInProgress
        if (fileName) {
            currentCommand.fileName = fileName
        }
        return currentCommand?.command || null
    }

    public async onCompletion(content?: string): Promise<void> {
        const commandInProgress = this.commandInProgress
        if (commandInProgress?.command?.slashCommand === '/test' && commandInProgress?.fileName && content) {
            await this.tools.addContentToTestFile(content, commandInProgress?.fileName)
        }
        this.commandInProgress = { command: null }
    }

    /**
     * Find the text of the prompt for a command based on its id / title
     * then set it as the prompt in progress
     *
     * @param id - The id/name of the command
     * @param isSlash - Whether this is a slash command
     *
     * @returns The prompt text for the command if found, empty string otherwise
     */
    public find(id: string): string {
        const myPrompt = this.default.get(id)

        logDebug('CommandsController:command:finding', id, { verbose: myPrompt })

        if (!myPrompt) {
            this.telemetryService.log('CodyVSCodeExtension:command:find:invalid')
        }

        if (myPrompt) {
            this.commandInProgress.command = myPrompt
            this.lastUsedCommands.add(id)
        }

        // Log custom command usage
        if (myPrompt?.type !== 'default') {
            this.telemetryService.log('CodyVSCodeExtension:command:custom:called')
        }

        return myPrompt?.prompt || ''
    }

    /**
     * Get the list of command names and prompts to send to the webview for display.
     *
     * @returns An array of tuples containing the command name and prompt object.
     */
    public async getAllCommands(keepSperator = false): Promise<[string, CodyPrompt][]> {
        await this.refresh()
        return this.default.getGroupedCommands(keepSperator)
    }

    /**
     * Gets the custom prompt configuration by refreshing the store.
     *
     * @returns The custom prompt configuration object containing the prompt map, premade text, and starter text.
     */
    public async getCustomConfig(): Promise<MyPrompts> {
        const myPromptsConfig = await this.custom.refresh()
        return myPromptsConfig
    }

    /**
     * Executes the command stored in the prompt context if available.
     *
     * @returns The output of the command execution, or null if no command was found.
     */
    private async execCommand(): Promise<string | null> {
        const currentContext = this.commandInProgress?.command?.context
        if (!this.commandInProgress?.command || !currentContext?.command) {
            return null
        }
        const fullCommand = currentContext.command
        const commandOutput = await this.tools.exeCommand(fullCommand)
        currentContext.output = commandOutput
        this.commandInProgress.command.context = currentContext
        this.telemetryService.log('CodyVSCodeExtension:command:execCommand')
        return commandOutput || null
    }

    /**
     * Menu Controller
     */
    public async menu(type: 'custom' | 'config' | 'default'): Promise<void> {
        this.telemetryService.log('CodyVSCodeExtension:command:menu:opened', { type })
        await this.refresh()
        switch (type) {
            case 'custom':
                await this.customCommandMenu()
                break
            case 'config':
                await this.configMenu()
                break
            case 'default':
                await this.mainCommandMenu()
                break
            default:
                break
        }
    }

    /**
     * Get the latest content from the custom store and send it to default store
     * to be used in the menu
     */
    public async refresh(): Promise<void> {
        await this.saveLastUsedCommands()
        const { commands } = await this.custom.refresh()
        this.myPromptsMap = commands
        this.default.groupCommands(commands)
    }

    /**
     * Main Menu: Cody Commands
     */
    public async mainCommandMenu(): Promise<void> {
        try {
            const commands = this.default.getGroupedCommands(true)?.map(([name, command]) => {
                if (command.prompt === 'separator') {
                    return menu_separators.customCommands
                }
                let label: string | undefined
                let description: string | undefined
                let slashCommand: string | undefined

                if (command.slashCommand) {
                    label = command.slashCommand
                    description = command.description || name
                    slashCommand = command.slashCommand
                } else {
                    label = command.description || name
                    description = command.type === 'default' ? '' : command.type
                }

                return { label, description, slashCommand }
            })

            // Show the list of prompts to the user using a quick pick menu
            const { selectedItem: selectedPrompt, input: userPrompt } = await showCommandMenu([
                menu_separators.commands,
                menu_options.chat,
                ...commands,
                menu_separators.settings,
                menu_options.config,
            ])
            if (!selectedPrompt) {
                return
            }

            const selectedCommandID =
                'slashCommand' in selectedPrompt ? selectedPrompt.slashCommand : selectedPrompt.label
            switch (true) {
                case !selectedCommandID:
                    break
                case selectedCommandID === menu_options.config.label:
                    return await vscode.commands.executeCommand('cody.settings.commands')
                case selectedCommandID === menu_options.chat.slashCommand: {
                    let input = userPrompt.trim()
                    if (input) {
                        return await vscode.commands.executeCommand('cody.action.chat', input)
                    }
                    input = await showAskQuestionQuickPick()
                    await vscode.commands.executeCommand('cody.chat.focus')
                    return await vscode.commands.executeCommand('cody.action.chat', input)
                }
                case selectedCommandID === menu_options.fix.slashCommand: {
                    if (userPrompt.trim()) {
                        return await vscode.commands.executeCommand('cody.action.fixup', userPrompt)
                    }
                    return await vscode.commands.executeCommand('cody.fixup.new')
                }
            }

            // Run the prompt
            const prompt = await this.get('prompt', selectedCommandID)
            if (!prompt) {
                return
            }

            await vscode.commands.executeCommand('cody.action.commands.exec', selectedCommandID)
        } catch (error) {
            logError('CommandsController:commandQuickPicker', 'error', { verbose: error })
        }
    }

    /**
     * Cody Custom Commands Menu - a menu with a list of user commands to run
     */
    private async customCommandMenu(): Promise<void> {
        await this.refresh()

        if (!this.isEnabled || !this.custom.hasCustomPrompts()) {
            return this.configMenu()
        }

        try {
            const recentlyUsed = this.getLastUsedCommands()

            // Get the list of prompts from the cody.json file
            const commandsFromStore = this.custom.getCommands()
            const promptList = recentlyUsed.length ? [...recentlyUsed, ...commandsFromStore] : commandsFromStore

            const promptItems = promptList
                ?.filter(command => command !== null && command?.[1]?.type !== 'default')
                .map(commandItem => {
                    const command = commandItem[1]
                    const description = command.type
                    return createQuickPickItem(command.description || commandItem[0], description)
                })

            const configOption = menu_options.config
            const addOption = menu_options.add
            promptItems.push(menu_separators.settings, configOption, addOption)

            // Show the list of prompts to the user using a quick pick
            const selectedPrompt = await showCustomCommandMenu([...promptItems])
            // Find the prompt based on the selected prompt name
            const promptTitle = selectedPrompt?.label
            if (!selectedPrompt || !promptTitle) {
                return
            }

            switch (promptTitle.length > 0) {
                case promptTitle === addOption.label:
                    return await this.addNewUserCommandQuick()
                case promptTitle === configOption.label:
                    return await this.configMenu('custom')
                default:
                    // Run the prompt
                    await vscode.commands.executeCommand('cody.action.commands.exec', promptTitle)
                    break
            }

            logDebug('CommandsController:promptsQuickPicker:selectedPrompt', promptTitle)
        } catch (error) {
            logError('CommandsController:promptsQuickPicker', 'error', { verbose: error })
        }
    }

    /**
     * Menu with an option to add a new command via UI and save it to user's cody.json file
     */
    public async configMenu(lastMenu?: string): Promise<void> {
        const promptSize = this.custom.promptSize.user + this.custom.promptSize.workspace
        const selected = await showCommandConfigMenu()
        const action = promptSize === 0 ? 'file' : selected?.id
        if (!selected || !action) {
            return
        }

        if (action === 'back' && lastMenu === 'custom') {
            return this.customCommandMenu()
        }

        logDebug('CommandsController:customPrompts:menu', action)

        switch (action) {
            case 'delete':
            case 'file':
            case 'open': {
                const type = selected.type || (await showcommandTypeQuickPick(action, this.custom.promptSize))
                await this.config(action, type)
                break
            }
            case 'add': {
                if (selected?.type === 'workspace') {
                    const wsFileAction = this.custom.promptSize.workspace === 0 ? 'file' : 'open'
                    await this.config(wsFileAction, 'workspace')
                    break
                }
                await this.config(action, selected?.type)
                break
            }
            case 'list':
                await this.customCommandMenu()
                break
            case 'example':
                await openCustomCommandDocsLink()
                break
        }

        return this.refresh()
    }

    /**
     * Config file controller
     * handles operations on config files for user and workspace commands
     */
    public async config(action: string, fileType: CodyPromptType): Promise<void> {
        switch (action) {
            case 'delete':
                if ((await showRemoveConfirmationInput()) !== 'Yes') {
                    return
                }
                await this.custom.deleteConfig(fileType)
                await this.refresh()
                break
            case 'file':
                await this.custom.createConfig(fileType)
                break
            case 'open':
                await this.open(fileType)
                break
            case 'add':
                await this.addNewUserCommandQuick()
                break
            default:
                break
        }
    }

    /**
     * Quick pick menu to create a new user command
     * Allows user to enter the prompt name and prompt description in the input box
     */
    private async addNewUserCommandQuick(): Promise<void> {
        const newCommand = await showNewCustomCommandMenu(this.myPromptsMap)
        if (!newCommand) {
            return
        }
        // Save the prompt to the current Map and Extension storage
        await this.custom.save(newCommand.slashCommand, newCommand.prompt)
        await this.refresh()

        logDebug('CommandsController:updateUserCommandQuick:newPrompt:', 'saved', { verbose: newCommand })
    }

    /**
     * Open workspace file with filePath in editor
     */
    public async open(filePath: string): Promise<void> {
        if (filePath === 'user' || filePath === 'workspace') {
            const uri = this.custom.jsonFileUris[filePath]
            const doesExist = await this.tools.doesUriExist(uri)
            // create file if it doesn't exist
            return doesExist ? this.tools.openFile(uri) : this.config('file', filePath)
        }
        const fileUri = constructFileUri(filePath, this.tools.getUserInfo()?.workspaceRoot)

        return vscode.commands.executeCommand('vscode.open', fileUri)
    }

    /**
     * Get the list of recently used commands from the local storage
     */
    private getLastUsedCommands(): [string, CodyPrompt][] {
        const commands = [...this.lastUsedCommands]?.map(id => [id, this.myPromptsMap.get(id) as CodyPrompt])?.reverse()
        const filtered = commands?.filter(command => command[1] !== undefined) as [string, CodyPrompt][]

        return filtered.length > 0 ? filtered : []
    }

    /**
     * Save the last used commands to local storage
     */
    private async saveLastUsedCommands(): Promise<void> {
        // store the last 3 used commands
        const commands = [...this.lastUsedCommands].filter(command => command !== 'separator').slice(0, 3)
        if (commands.length > 0) {
            await this.localStorage.setLastUsedCommands(commands)
        }

        this.lastUsedCommands = new Set(commands)
    }

    /**
     * Set the messenger function to be used to send messages to the webview
     */
    public setMessenger(messenger: () => Promise<void>): void {
        if (this.webViewMessenger) {
            return
        }

        this.webViewMessenger = messenger
    }

    private fileWatcherDisposables: vscode.Disposable[] = []

    /**
     * Create file watchers for cody.json files used for building Custom Commands
     */
    private fileWatcherInit(): void {
        for (const disposable of this.fileWatcherDisposables) {
            disposable.dispose()
        }
        this.fileWatcherDisposables = []

        if (!this.isEnabled) {
            return
        }

        const user = this.tools.getUserInfo()

        this.wsFileWatcher = createFileWatchers(user?.workspaceRoot)
        if (this.wsFileWatcher) {
            this.fileWatcherDisposables.push(
                this.wsFileWatcher,
                this.wsFileWatcher.onDidChange(() => this.webViewMessenger?.()),
                this.wsFileWatcher.onDidDelete(() => this.webViewMessenger?.())
            )
        }

        this.userFileWatcher = createFileWatchers(user?.homeDir)
        if (this.userFileWatcher) {
            this.fileWatcherDisposables.push(
                this.userFileWatcher,
                this.userFileWatcher.onDidChange(() => this.webViewMessenger?.()),
                this.userFileWatcher.onDidDelete(() => this.webViewMessenger?.())
            )
        }

        logDebug('CommandsController:fileWatcherInit', 'watchers created')
    }

    /**
     * Dispose and reset the controller and builder
     */
    public dispose(): void {
        this.isEnabled = false
        this.commandInProgress = { command: null }
        for (const disposable of this.disposables) {
            disposable.dispose()
        }
        for (const disposable of this.fileWatcherDisposables) {
            disposable.dispose()
        }
        this.fileWatcherDisposables = []
        this.disposables = []
        this.myPromptsMap = new Map<string, CodyPrompt>()
        logDebug('CommandsController:dispose', 'disposed')
    }
}<|MERGE_RESOLUTION|>--- conflicted
+++ resolved
@@ -95,11 +95,7 @@
                 // return the terminal output from the command for the prompt if any
                 return this.execCommand()
             case 'current':
-<<<<<<< HEAD
-                return myPromptInProgress?.name || null
-=======
-                return this.myPromptInProgress?.description || null
->>>>>>> cfc7f2e6
+                return myPromptInProgress?.description || null
             default:
                 return myPromptInProgress?.prompt || null
         }
