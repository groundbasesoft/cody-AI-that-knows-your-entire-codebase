--- conflicted
+++ resolved
@@ -59,13 +59,10 @@
             vscode.commands.registerCommand('cody.fixup.diff', treeItem => this.showDiff(treeItem)),
             vscode.commands.registerCommand('cody.fixup.codelens.cancel', id => this.cancel(id)),
             vscode.commands.registerCommand('cody.fixup.codelens.diff', id => this.diff(id)),
-<<<<<<< HEAD
             vscode.commands.registerCommand('cody.fixup.codelens.undo', id => this.undo(id)),
-            vscode.commands.registerCommand('cody.fixup.codelens.accept', id => this.accept(id))
-=======
+            vscode.commands.registerCommand('cody.fixup.codelens.accept', id => this.accept(id)),
             vscode.commands.registerCommand('cody.fixup.codelens.cancel', id => this.cancel(id)),
             vscode.commands.registerCommand('cody.fixup.codelens.regenerate', async id => this.regenerate(id))
->>>>>>> a585e6b7
         )
         // Observe file renaming and deletion
         this.files = new FixupFileObserver()
@@ -116,8 +113,8 @@
         document: vscode.TextDocument,
         instruction: string,
         selectionRange: vscode.Range,
-<<<<<<< HEAD
-        insertMode?: boolean
+        insertMode?: boolean,
+        source?: string
     ): FixupTask {
         const fixupFile = this.files.forUri(document.uri)
         // Create selection lines as Map<number, string>
@@ -130,15 +127,7 @@
                 return acc
             }, new Map())
 
-        const task = new FixupTask(fixupFile, instruction, selectionRange, selectionLines, insertMode)
-=======
-        autoApply = false,
-        insertMode?: boolean,
-        source?: string
-    ): FixupTask {
-        const fixupFile = this.files.forUri(documentUri)
-        const task = new FixupTask(fixupFile, instruction, selectionRange, autoApply, insertMode, source)
->>>>>>> a585e6b7
+        const task = new FixupTask(fixupFile, instruction, selectionRange, selectionLines, insertMode, source)
         this.tasks.set(task.id, task)
         this.setTaskState(task, CodyTaskState.working)
         return task
@@ -215,39 +204,6 @@
         return undefined
     }
 
-<<<<<<< HEAD
-    private async applyTaskLine(task: FixupTask): Promise<void> {
-        let editor = vscode.window.visibleTextEditors.find(editor => editor.document.uri === task.fixupFile.uri)
-        if (!editor) {
-            editor = await vscode.window.showTextDocument(task.fixupFile.uri)
-        }
-
-        const existingLine = task.selectionLines.get(task.activeLine)
-        const incomingLine = task.replacementLine || ''
-
-        let editOk: boolean
-
-        if (existingLine) {
-            // We have a line that needs updating
-            const diff = computeDiff(existingLine, incomingLine, existingLine, new vscode.Position(task.activeLine, 0))
-            if (!diff) {
-                console.log('NO DIFF, DOING NOTHING')
-                return
-            }
-            editOk = await this.replaceEdit(editor, diff)
-        } else {
-            // Adding a new line, insert it and bump the active line by one
-            editOk = await editor.edit(editBuilder => {
-                editBuilder.insert(new vscode.Position(task.activeLine, 0), incomingLine)
-            })
-            task.activeLine = task.activeLine + 1
-        }
-
-        if (!editOk) {
-            console.log('EDIT NOT OK!!')
-            return
-        }
-=======
     /**
      * Retrieves the intent for a specific task based on the selected text and other contextual information.
      *
@@ -334,7 +290,6 @@
             newSelectionEndingPosition.line,
             newSelectionEndingPosition.character
         )
->>>>>>> a585e6b7
     }
 
     private async applyTask(task: FixupTask): Promise<void> {
@@ -583,6 +538,39 @@
         return this.applyTaskLine(task)
     }
 
+    private async applyTaskLine(task: FixupTask): Promise<void> {
+        let editor = vscode.window.visibleTextEditors.find(editor => editor.document.uri === task.fixupFile.uri)
+        if (!editor) {
+            editor = await vscode.window.showTextDocument(task.fixupFile.uri)
+        }
+
+        const existingLine = task.selectionLines.get(task.activeLine)
+        const incomingLine = task.replacementLine || ''
+
+        let editOk: boolean
+
+        if (existingLine) {
+            // We have a line that needs updating
+            const diff = computeDiff(existingLine, incomingLine, existingLine, new vscode.Position(task.activeLine, 0))
+            if (!diff) {
+                console.log('NO DIFF, DOING NOTHING')
+                return
+            }
+            editOk = await this.replaceEdit(editor, diff)
+        } else {
+            // Adding a new line, insert it and bump the active line by one
+            editOk = await editor.edit(editBuilder => {
+                editBuilder.insert(new vscode.Position(task.activeLine, 0), incomingLine)
+            })
+            task.activeLine = task.activeLine + 1
+        }
+
+        if (!editOk) {
+            console.log('EDIT NOT OK!!')
+            return
+        }
+    }
+
     public async didReceiveFixupText(id: string, text: string, state: 'streaming' | 'complete'): Promise<void> {
         const task = this.tasks.get(id)
         if (!task) {
@@ -602,16 +590,11 @@
             case 'complete':
                 task.inProgressReplacement = undefined
                 task.replacement = text
-<<<<<<< HEAD
                 this.setTaskState(task, CodyTaskState.applying)
-                telemetryService.log('CodyVSCodeExtension:fixupResponse:hasCode', countCode(text))
-=======
-                this.setTaskState(task, CodyTaskState.ready)
                 telemetryService.log('CodyVSCodeExtension:fixupResponse:hasCode', {
                     ...countCode(text),
                     source: task.source,
                 })
->>>>>>> a585e6b7
                 break
         }
         this.textDidChange(task)
